---

- name: playbook to install pip
  hosts: localhost
  connection: local

  tasks:
  

  # Needed for pip
  - name: Install EPEL
    yum: 
      name: epel-release
    become: yes
    become_user: root
    become_method: su

    
  - name: Install reana dependencies
    yum:
      name: ['python36-pip', 'python36-devel', 'python36', 'gcc', 'make', 'qemu-kvm', 'libvirt', 'libvirt-daemon-kvm', 'kubectl']
      state: present
    become: yes
    become_user: root
    become_method: su


  - name: Get and install minikube
    get_url:
      url: "https://github.com/kubernetes/minikube/releases/latest/docker-machine-driver-kvm2"
      dest: "/usr/local/bin/docker-machine-driver-kvm2"
    become: yes
    become_user: root
    become_method: su


  - name: Chnage permissions for minikube driver
    file:
      dest: "/usr/local/bin/docker-machine-driver-kvm2"
      mode: 0755
    become: yes
    become_user: root
    become_method: su

  - name: Install helm
    unarchive:
      remote_src: yes
      src: "https://storage.googleapis.com/kubernetes-helm/helm-v2.12.2-linux-amd64.tar.gz"
      dest: "/usr/local/bin/"
      extra_opts: "linux-amd64/helm"
    remote_src: yes
    become: yes
    become_user: root
    become_method: su


  - name: chmod kvm driver
    file:
      dest: "/usr/local/bin/docker-machine-driver-kvm2"
      mode: 0755
    become: yes
    become_user: root
    become_method: su


  - name: start minikube cluster
    command: minikube start --feature-gates="TTLAfterFinished=true" --vm-driver kvm2


  - name: install virtualenv
    pip:
      name: virtualenv
      extra_args: --user

  - name: install reana in virtualenv
    pip:
      name: ['reana-client', 'reana-cluster']
      virtualenv: ~/reana_cwl
      virtualenv_python: python3.6


  - name: example-job.yaml
    copy:
      dest: ~/reana_cwl/example-job.yaml
      content: |
        message: Hello world!

  - name: example.cwl
    copy:
      dest: ~/reana_cwl/example.cwl
      content: |
        cwlVersion: v1.0
        class: CommandLineTool
        baseCommand: echo
        stdout: output.txt
        inputs:
          message:
            type: string
            inputBinding:
              position: 1
        outputs:
          output:
            type: stdout

  - name: reana.yaml
    copy:
      dest: ~/reana_cwl/reana.yaml
      content: |
        version: 0.4.0
        inputs:
          parameters:
            input: example-job.yaml
        workflow:
          type: cwl
          file: example.cwl
        outputs:
          output:
            files:
              - output.txt
        

# source ~/reana_cwl/bin/activate
# helm init
# reana-cluster init --traefik
# reana-cluster status
# eval $(reana-cluster env --incude-admin-token)
# reana-client create -n my-analysis
# export REANA_WORKON=my-analysis
# reana-client upload
# reana-client start
# reana-client status
# reana-client ls
# reana-client download

<<<<<<< HEAD
=======
##
# run ansible-playbook
# cd ~/toil_test
# bin/actvate 
# toil-cwl-runner example.cwl example-job.yaml
##


>>>>>>> 2970a00d
#### one liner
# ansible-playbook -K ansible-cwl/toil/playbook.yml && cd ~/toil_test && source bin/activate && toil-cwl-runner example.cwl example-job.yaml && deactivate<|MERGE_RESOLUTION|>--- conflicted
+++ resolved
@@ -132,16 +132,5 @@
 # reana-client ls
 # reana-client download
 
-<<<<<<< HEAD
-=======
-##
-# run ansible-playbook
-# cd ~/toil_test
-# bin/actvate 
-# toil-cwl-runner example.cwl example-job.yaml
-##
-
-
->>>>>>> 2970a00d
 #### one liner
 # ansible-playbook -K ansible-cwl/toil/playbook.yml && cd ~/toil_test && source bin/activate && toil-cwl-runner example.cwl example-job.yaml && deactivate