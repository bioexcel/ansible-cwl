---
# Tasks to install and configure galaxy on Centos 7 or similar

- name: Add Yarn repository
  yum_repository:
    # Adapted from https://dl.yarnpkg.com/rpm/yarn.repo 2019-07-12
    name: yarn
    description: YARN Repository
    baseurl: https://dl.yarnpkg.com/rpm/
    gpgcheck: yes
    gpgkey: https://dl.yarnpkg.com/rpm/pubkey.gpg    
  become: yes


# Install EPEL repo, needed for pip and other packages.

- name: Install EPEL
  yum:
    name: ['epel-release']
    state: present
  become: yes


- name: Install python dependencies
  yum:
<<<<<<< HEAD
    name: [python-devel, python-pip, python-virtualenv, gcc, make, postgresql-devel, yarn, bzip2, git, docker]
  notify: "restart galaxy" # in case something upgrades
  become: yes
  become_user: root
  become_method: sudo

- name: Ensure group "galaxy" exists
  group:
    name: galaxy
=======
    name: [python36-pip, python36-devel, python36, gcc, make, python36-virtualenv, postgresql-devel, yarn, bzip2, git, docker]
    state: present
>>>>>>> 1fe21ef1
  become: yes


- name: Ensure user "galaxy" exist
  user:
    name: galaxy
    comment: Galaxy server
    home: /app
    password: "{{ my_pass }}"
  become: yes


- name: Clone galaxy repo
  notify: "restart galaxy"
  git:
    repo: 'https://github.com/common-workflow-language/galaxy.git'
    dest: /app/galaxy
  become: yes
  become_user: galaxy

<<<<<<< HEAD
=======
# Clone workflow-is-cwl repo:
>>>>>>> 1fe21ef1
- name: Clone workflow-is-cwl repo.
  git:
    repo: 'https://github.com/EBI-metagenomics/workflow-is-cwl'
    dest: /app/workflow-is-cwl
  become: yes
  become_user: galaxy
<<<<<<< HEAD
  become_method: sudo

- name: Copy galaxy config and modifications
  notify: "restart galaxy"
  synchronize:
    src: app/
    dest: /app/.
    archive: no
    recursive: yes
## disabled become: below to avoid error 
## "sudo: no tty present and no askpass program specified"
##  .. we'll chown afterwards anyway
#  become: yes
#  become_user: root 
#  become_method: su

- name: Ensure galaxy still owns home directory
  file: 
    path: /app # ~galaxy
    group: galaxy
    owner: galaxy
    mode: u+rwX,g+rwX,o+rX
=======

- name: Create cwl tools directory
  file:
    path: /app/galaxy/lib/galaxy/tools/cwl/
>>>>>>> 1fe21ef1
    state: directory
    owner: galaxy
    group: galaxy
  become: yes
<<<<<<< HEAD
  become_user: root
  become_method: sudo

=======
  become_user: galaxy
  
>>>>>>> 1fe21ef1


# Pre-install galaxy dependencies using virtualenv
# NOTE: Galaxy will also do this from run.sh
# when started as a service, we do this before to
# simplify service startup and detect any missing
# native dependencies.
# TODO: There is a risk that this may update a galaxy
# that is already running, but this problem
# also exist with the git clone update above

- name: Install Galaxy dependencies
  notify: "restart galaxy"
  pip:
    virtualenv_command: virtualenv-3.6
    requirements: /app/galaxy/requirements.txt
    virtualenv: /app/galaxy/.venv
    # update from /app/galaxy/scripts/common_startup.sh b
    # for GALAXY_WHEELS_INDEX_URL and PYPI_INDEX_URL
    extra_args:  --index-url "https://wheels.galaxyproject.org/simple" --extra-index-url "https://pypi.python.org/simple"
  become: yes
  become_user: galaxy


- name: Your copy task
  copy: src={{ item }} dest=/{{ item }}
  with_items:
   - 'app/galaxy/lib/galaxy/tools/cwl/representation.py' # Good
   - 'app/galaxy/lib/galaxy/tools/cwl/parser.py' # Good
   - 'app/galaxy/config/job_conf.xml' # Good
   - 'app/galaxy/config/dependency_resolvers_conf.xml' # Goof
   - 'app/galaxy/config/galaxy.yml' # Good
   - 'app/galaxy/config/tool_conf.xml' # Good
   - 'app/galaxy/static/welcome.html' # Good
   - 'app/start.sh' # Good
   - 'app/workflow-is-cwl/tools/Diamond/Diamon.makedb-v0.9.21.cwl' # Good
   - 'app/upload_material.py' # Good
   - 'app/start_galaxy_and_upload_material.sh' # Good
   - 'app/galaxy/create_user.py'
#   - 'app/galaxy/lib/galaxy/managers/workflows.py'  # Minor changes in different orders to main
#   - 'app/galaxy/.venv/lib/python3.6/site-packages/cwltool/process.py' # Causes Error #Seems to contain print statements only.
#   - 'app/galaxy/lib/galaxy/tools/wrappers.py' # Causes Erro
  become: yes
  become_user: galaxy


# Make and start a systemd service
- name: Add galaxy service
  copy:
    src: galaxy.service    
    # FIXME: This seems like a quite Centos-specific directory
    dest: /etc/systemd/system/network-online.target.wants/
    owner: root
    group: root
    mode: 0644
  become: yes


- name: Make sure docker is running
  systemd:
    state: started
    name: docker  
  become: yes


- name: Make sure galaxy is running
  systemd:
   # TODO: use Ansible handler script to force "restarted" if any of the above changed the install
    state: started 
    name: galaxy  
    daemon_reload: true # we might just have installed the service above
  become: yes


# TODO: install and enable galaxy.service for firewalld  
# into /etc/firewalld/services and enable it with cmd-firewalld
# equivalent so that :8080 is open
# see https://docs.ansible.com/ansible/latest/modules/firewalld_module.html#firewalld-module

- firewalld:
    port: 8080/http-alt # Galaxy
    permanent: yes
    state: enabled

## TODO: Follow more of guidelines from 
# https://docs.galaxyproject.org/en/latest/admin/production.html 
# e.g. using postgresql database

## TODO: Integrate more of Galaxy setup to simplify 
## service startup from run.sh

#Startup commands:
#-name:commonstartup
#command:cd/app/galaxy&&./scripts/common_startup.sh

#-name:createdb
#command:cd/app/galaxy&&./create_db.sh

#-name:managaedb
#command:cd/app/galaxy&&./manage_db.shupgrade

<|MERGE_RESOLUTION|>--- conflicted
+++ resolved
@@ -23,8 +23,7 @@
 
 - name: Install python dependencies
   yum:
-<<<<<<< HEAD
-    name: [python-devel, python-pip, python-virtualenv, gcc, make, postgresql-devel, yarn, bzip2, git, docker]
+    name: [python36-pip, python36-devel, python36, gcc, make, python36-virtualenv, postgresql-devel, yarn, bzip2, git, docker]
   notify: "restart galaxy" # in case something upgrades
   become: yes
   become_user: root
@@ -33,10 +32,6 @@
 - name: Ensure group "galaxy" exists
   group:
     name: galaxy
-=======
-    name: [python36-pip, python36-devel, python36, gcc, make, python36-virtualenv, postgresql-devel, yarn, bzip2, git, docker]
-    state: present
->>>>>>> 1fe21ef1
   become: yes
 
 
@@ -57,17 +52,13 @@
   become: yes
   become_user: galaxy
 
-<<<<<<< HEAD
-=======
 # Clone workflow-is-cwl repo:
->>>>>>> 1fe21ef1
 - name: Clone workflow-is-cwl repo.
   git:
     repo: 'https://github.com/EBI-metagenomics/workflow-is-cwl'
     dest: /app/workflow-is-cwl
   become: yes
   become_user: galaxy
-<<<<<<< HEAD
   become_method: sudo
 
 - name: Copy galaxy config and modifications
@@ -90,24 +81,16 @@
     group: galaxy
     owner: galaxy
     mode: u+rwX,g+rwX,o+rX
-=======
 
 - name: Create cwl tools directory
   file:
     path: /app/galaxy/lib/galaxy/tools/cwl/
->>>>>>> 1fe21ef1
     state: directory
     owner: galaxy
     group: galaxy
   become: yes
-<<<<<<< HEAD
-  become_user: root
-  become_method: sudo
-
-=======
   become_user: galaxy
   
->>>>>>> 1fe21ef1
 
 
 # Pre-install galaxy dependencies using virtualenv
